--- conflicted
+++ resolved
@@ -128,7 +128,6 @@
             c_0 = solute_object.solution*S_0*exp(-E_S/k_B/T)
             c_0_n = solute_object.prev_solution*S_0*exp(-E_S/k_B/T_n)
 
-<<<<<<< HEAD
         subdomains = material['id']  # list of subdomains with this material
         if type(subdomains) is not list:
             subdomains = [subdomains]  # make sure subdomains is a list
@@ -136,29 +135,14 @@
         # add to the formulation F for every subdomain
         for subdomain in subdomains:
             if simulation.transient:
-                F += ((c_0-c_0_n)/dt)*testfunctions[0]*dx(subdomain)
+                F += ((c_0-c_0_n)/dt)*solute_object.test_function*dx(subdomain)
             F += dot(D_0 * exp(-E_D/k_B/T)*grad(c_0),
-                     grad(testfunctions[0]))*dx(subdomain)
-            if soret is True:
+                     grad(solute_object.test_function))*dx(subdomain)
+            if simulation.soret:
                 Q = material["H"]["free_enthalpy"]*T + material["H"]["entropy"]
                 F += dot(D_0 * exp(-E_D/k_B/T) *
                          Q * c_0 / (FESTIM.R * T**2) * grad(T),
-                         grad(testfunctions[0]))*dx(subdomain)
-    # Define flux
-    if "source_term" in parameters.keys():
-        print('Defining source terms')
-        if isinstance(parameters["source_term"], dict):
-=======
-        subdomain = material['id']
-        if simulation.transient:
-            F += ((c_0-c_0_n)/dt)*solute_object.test_function*dx(subdomain)
-        F += dot(D_0 * exp(-E_D/k_B/T)*grad(c_0),
-                 grad(solute_object.test_function))*dx(subdomain)
-        if simulation.soret:
-            Q = material["H"]["free_enthalpy"]*T + material["H"]["entropy"]
-            F += dot(D_0 * exp(-E_D/k_B/T) *
-                     Q * c_0 / (FESTIM.R * T**2) * grad(T),
-                     grad(solute_object.test_function))*dx(subdomain)
+                         grad(solute_object.test_function))*dx(subdomain)
     return F
 
 
@@ -191,7 +175,6 @@
 
     elif isinstance(source_term, list):
         for source_dict in source_term:
->>>>>>> f8de5c95
             source = Expression(
                 sp.printing.ccode(
                     source_dict["value"]), t=0, degree=2)
