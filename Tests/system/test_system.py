import FESTIM
from FESTIM.generic_simulation import run
import fenics
import pytest
import sympy as sp
import numpy as np
from pathlib import Path
import timeit


# System tests

def test_run_temperature_stationary(tmpdir):
    '''
    Check that the temperature module works well in 1D stationary
    '''
    d = tmpdir.mkdir("Solution_Test")
    u = 1 + 2*FESTIM.x**2
    size = 1
    parameters = {
        "materials": [
            {
                "thermal_cond": 1,
                # "borders": [0, size],
                "E_D": 0.39,
                "D_0": 4.1e-7,
                "id": 1,
                }
                ],
        "traps": [
            ],
        "mesh_parameters": {
                "initial_number_of_cells": 200,
                "size": size,
                "refinements": [
                ],
            },
        "boundary_conditions": [
                    {
                        "surfaces": 1,
                        "value": 1,
                        "component": 0,
                        "type": "dc"
                    }
            ],
        "temperature": {
            "type": "solve_stationary",
            "boundary_conditions": [
                {
                    "type": "dc",
                    "value": u,
                    "surfaces": [1, 2]
                }
                ],
            "source_term": [
                {
                    "value": -4,
                    "volume": 1
                }
            ],
        },
        "source_term": {
            'value': 0
            },
        "solving_parameters": {
            "final_time": 30,
            "initial_stepsize": 0.5,
            "adaptive_stepsize": {
                "stepsize_change_ratio": 1,
                "dt_min": 1e-5
                },
            "newton_solver": {
                "absolute_tolerance": 1e10,
                "relative_tolerance": 1e-9,
                "maximum_iterations": 50,
            }
            },
        "exports": {
            "parameters":  str(Path(d)) + "/param.json",
            "txt": {
                "functions": ['retention'],
                "times": [100],
                "labels": ['retention']
            },
            "xdmf": {
                    "functions": ['T', 'solute'],
                    "labels":  ['temperature', 'solute'],
                    "folder": str(Path(d))
            },
            "derived_quantities": {
                "total_volume": [
                    {
                        "volumes": [1],
                        "field": "solute"
                    },
                ],
                "file": "derived_quantities.csv",
                "folder": str(Path(d))
            },
            "error": [
                {
                    "computed_solutions": ['T'],
                    "exact_solutions": [u],
                    "norm": 'error_max',
                    "degree": 4
                }
            ]
            },

    }
    output = run(parameters)
    assert output["error"][0][1] < 1e-9


def test_run_temperature_transient(tmpdir):
    '''
    Check that the temperature module works well in 1D transient
    '''
    d = tmpdir.mkdir("Solution_Test")
    u = 1 + 2*FESTIM.x**2+FESTIM.t
    size = 1
    parameters = {
        "materials": [
            {
                "thermal_cond": 1,
                "rho": 1,
                "heat_capacity": 1,
                "borders": [0, size],
                "E_D": 0.39,
                "D_0": 4.1e-7,
                "id": 1
            }
            ],
        "traps": [
            ],
        "mesh_parameters": {
                "initial_number_of_cells": 200,
                "size": size,
                "refinements": [
                ],
            },
        "boundary_conditions": [
                    {
                        "surfaces": [1],
                        "value": 1,
                        "component": 0,
                        "type": "dc"
                    }
            ],
        "temperature": {
            "type": "solve_transient",
            "boundary_conditions": [
                {
                    "type": "dc",
                    "value": u,
                    "surfaces": 1
                },
                {
                    "type": "dc",
                    "value": u,
                    "surfaces": 2
                },
                ],
            "source_term": [
                {
                    "value": sp.diff(u, FESTIM.t) - sp.diff(u, FESTIM.x, 2),
                    "volume": 1
                }
            ],
            "initial_condition": u
        },
        "source_term": {
            'value': 0
            },
        "solving_parameters": {
            "type": "solve_transient",
            "final_time": 30,
            "initial_stepsize": 0.5,
            "adaptive_stepsize": {
                "stepsize_change_ratio": 1,
                "t_stop": 40,
                "stepsize_stop_max": 0.5,
                "dt_min": 1e-5
                },
            "newton_solver": {
                "absolute_tolerance": 1e10,
                "relative_tolerance": 1e-9,
                "maximum_iterations": 50,
            }
            },
        "exports": {
            "txt": {
                "functions": ['retention'],
                "times": [100],
                "labels": ['retention']
            },
            "xdmf": {
                    "functions": ['T'],
                    "labels":  ['temperature'],
                    "folder": str(Path(d))
            },
            "error": [
                {
                    "computed_solutions": ['T'],
                    "exact_solutions": [u],
                    "norm": 'error_max',
                    "degree": 4
                }
            ]
            },

    }
    output = run(parameters)

    assert output["error"][0][1] < 1e-9


def test_run_MMS(tmpdir):
    '''
    Test function run() for several refinements
    '''
    d = tmpdir.mkdir("Solution_Test")
    u = 1 + sp.sin(2*fenics.pi*FESTIM.x)*FESTIM.t
    v = 1 + sp.cos(2*fenics.pi*FESTIM.x)*FESTIM.t

    def parameters(h, dt, final_time, u, v):
        size = 1
        k_0 = 2
        E_k = 1.5
        p_0 = 3
        E_p = 0.2
        T = 700 + 30*FESTIM.x
        n_trap = 1
        E_D = 0.1
        D_0 = 2
        k_B = FESTIM.k_B
        D = D_0 * sp.exp(-E_D/k_B/T)
        p = p_0 * sp.exp(-E_p/k_B/T)
        k = k_0 * sp.exp(-E_k/k_B/T)

        f = sp.diff(u, FESTIM.t) + sp.diff(v, FESTIM.t) - \
            D * sp.diff(u, FESTIM.x, 2) - \
            sp.diff(D, FESTIM.x)*sp.diff(u, FESTIM.x)
        g = sp.diff(v, FESTIM.t) + p*v - k * u * (n_trap-v)
        parameters = {
            "materials": [
                {
                    "borders": [0, size],
                    "E_D": E_D,
                    "D_0": D_0,
                    "id": 1
                    }
                    ],
            "traps": [
                {
                    "E_k": E_k,
                    "k_0": k_0,
                    "E_p": E_p,
                    "p_0": p_0,
                    "density": n_trap,
                    "materials": 1,
                    "source_term": g
                }
                ],
            "initial_conditions": [
                {
                    "value": u,
                    "component": 0
                },
                {
                    "value": v,
                    "component": 1
                }
            ],

            "mesh_parameters": {
                    "initial_number_of_cells": round(size/h),
                    "size": size,
                    "refinements": [
                    ],
                },
            "boundary_conditions": [
                    {
                        "surfaces": [1, 2],
                        "value": u,
                        "component": 0,
                        "type": "dc"
                    },
                    {
                        "surfaces": [1, 2],
                        "value": v,
                        "component": 1,
                        "type": "dc"
                    }
                ],
            "temperature": {
                    'type': "expression",
                    'value': T
                },
            "source_term": {
                'value': f
                },
            "solving_parameters": {
                "final_time": final_time,
                "initial_stepsize": dt,
                "adaptive_stepsize": {
                    "stepsize_change_ratio": 1,
                    "t_stop": 0,
                    "stepsize_stop_max": dt,
                    "dt_min": 1e-5
                    },
                "newton_solver": {
                    "absolute_tolerance": 1e-10,
                    "relative_tolerance": 1e-9,
                    "maximum_iterations": 50,
                }
                },
            "exports": {
                "xdmf": {
                    "functions": ['retention'],
                    "labels": ['retention'],
                    "folder": str(Path(d))
                },
                "error": [
                    {
                        "computed_solutions": [0, 1],
                        "exact_solutions": [u, v],
                        "norm": 'error_max',
                        "degree": 4
                    }
                ]
                },
        }
        return parameters

    tol_u = 1e-7
    tol_v = 1e-6
    sizes = [1/1600, 1/1700]
    dt = 0.1/50
    final_time = 0.1
    for h in sizes:
        output = run(
            parameters(h, dt, final_time, u, v))
        error_max_u = output["error"][0][1]
        error_max_v = output["error"][0][2]
        msg = 'Maximum error on u is:' + str(error_max_u) + '\n \
            Maximum error on v is:' + str(error_max_v) + '\n \
            with h = ' + str(h) + '\n \
            with dt = ' + str(dt)
        print(msg)
        assert error_max_u < tol_u and error_max_v < tol_v


def test_run_MMS_chemical_pot(tmpdir):
    '''
    Test function run() with conservation of chemical potential (1 material)
    '''
    d = tmpdir.mkdir("Solution_Test")
    u = 1 + sp.sin(2*fenics.pi*FESTIM.x)*FESTIM.t + FESTIM.t
    v = 1 + sp.cos(2*fenics.pi*FESTIM.x)*FESTIM.t

    def parameters(h, dt, final_time, u, v):
        size = 1
        k_0 = 2
        E_k = 1.5
        p_0 = 3
        E_p = 0.2
        T = 700 + 30*FESTIM.x
        n_trap = 1
        E_D = 0.1
        D_0 = 2
        k_B = FESTIM.k_B
        D = D_0 * sp.exp(-E_D/k_B/T)
        p = p_0 * sp.exp(-E_p/k_B/T)
        k = k_0 * sp.exp(-E_k/k_B/T)

        f = sp.diff(u, FESTIM.t) + sp.diff(v, FESTIM.t) - \
            D * sp.diff(u, FESTIM.x, 2) - \
            sp.diff(D, FESTIM.x)*sp.diff(u, FESTIM.x)
        g = sp.diff(v, FESTIM.t) + p*v - k * u * (n_trap-v)
        parameters = {
            "materials": [
                {
                    "borders": [0, size],
                    "S_0": 2,
                    "E_S": 0.1,
                    "E_D": E_D,
                    "D_0": D_0,
                    "id": 1
                    }
                    ],
            "traps": [
                {
                    "E_k": E_k,
                    "k_0": k_0,
                    "E_p": E_p,
                    "p_0": p_0,
                    "density": n_trap,
                    "materials": 1,
                    "source_term": g
                }
                ],
            "initial_conditions": [
                {
                    "value": u,
                    "component": 0
                },
                {
                    "value": v,
                    "component": 1
                }
            ],

            "mesh_parameters": {
                    "initial_number_of_cells": round(size/h),
                    "size": size,
                    "refinements": [
                    ],
                },
            "boundary_conditions": [
                    {
                        "surfaces": [1, 2],
                        "value": u,
                        "component": 0,
                        "type": "dc"
                    },
                    {
                        "surfaces": [1, 2],
                        "value": v,
                        "component": 1,
                        "type": "dc"
                    }
                ],
            "temperature": {
                    'type': "expression",
                    'value': T
                },
            "source_term": {
                'value': f
                },
            "solving_parameters": {
                "final_time": final_time,
                "initial_stepsize": dt,
                "adaptive_stepsize": {
                    "stepsize_change_ratio": 1,
                    "t_stop": 0,
                    "stepsize_stop_max": dt,
                    "dt_min": 1e-5
                    },
                "newton_solver": {
                    "absolute_tolerance": 1e-10,
                    "relative_tolerance": 1e-9,
                    "maximum_iterations": 50,
                }
                },
            "exports": {
                "txt": {
                    "functions": [],
                    "times": [],
                    "labels": [],
                    "folder": str(Path(d))
                },
                "error": [
                    {
                        "computed_solutions": [0, 1],
                        "exact_solutions": [u, v],
                        "norm": 'error_max',
                        "degree": 4
                    }
                ],
                },
        }
        return parameters

    tol_u = 1e-7
    tol_v = 1e-6
    sizes = [1/1600]
    dt = 0.1/50
    final_time = 0.1
    for h in sizes:
        output = run(
            parameters(h, dt, final_time, u, v))
        error_max_u = output["error"][0][1]
        error_max_v = output["error"][0][2]
        msg = 'Maximum error on u is:' + str(error_max_u) + '\n \
            Maximum error on v is:' + str(error_max_v) + '\n \
            with h = ' + str(h) + '\n \
            with dt = ' + str(dt)
        print(msg)
        assert error_max_u < tol_u and error_max_v < tol_v


def test_run_chemical_pot_mass_balance(tmpdir):
    '''
    Test that when applying conservation of chemical potential
    the mass balance is ensured
    '''
    d = tmpdir.mkdir("Solution_Test")
    size = 1
    parameters = {
        "materials": [
            {
                "borders": [0, size],
                "S_0": 2,
                "E_S": 0.1,
                "E_D": 0.1,
                "D_0": 1,
                "id": 1
                }
                ],
        "traps": [
            ],
        "initial_conditions": [
            {
                "value": 1,
                "component": 0
            }
        ],

        "mesh_parameters": {
                "initial_number_of_cells": 5,
                "size": 1,
                "refinements": [
                ],
            },
        "boundary_conditions": [
            ],
        "temperature": {
                'type': "expression",
                'value': 700 + 210*FESTIM.t
            },
        "solving_parameters": {
            "final_time": 100,
            "initial_stepsize": 2,
            "adaptive_stepsize": {
                "stepsize_change_ratio": 1,
                "t_stop": 0,
                "stepsize_stop_max": 100,
                "dt_min": 1e-5
                },
            "newton_solver": {
                "absolute_tolerance": 1e-10,
                "relative_tolerance": 1e-9,
                "maximum_iterations": 50,
            }
            },
        "exports": {
            "xdmf": {
                "functions": ["retention"],
                "labels": ["retention"],
                "folder": str(Path(d))
            },
            "derived_quantities": {
                "file": "derived_quantities.csv",
                "folder": str(Path(d)),
                "total_volume": [
                    {
                        "field": "solute",
                        "volumes": [1]
                    },
                    {
                        "field": "retention",
                        "volumes": [1]
                    },
                    ],
            },
            },
    }

    output = run(parameters)
    derived_quantities = output["derived_quantities"]
    derived_quantities.pop(0)  # remove header
    tolerance = 1e-2
    for e in derived_quantities:
        assert abs(float(e[1])-1) < tolerance
        assert abs(float(e[2])-1) < tolerance


def test_run_MMS_soret(tmpdir):
    '''
    Test function run() for several refinements with Soret effect
    '''
    d = tmpdir.mkdir("Solution_Test")
    u = 1 + FESTIM.x**2 + FESTIM.t

    def parameters(h, dt, final_time, u):
        size = 0.1
        T = 2 + sp.cos(2*fenics.pi*FESTIM.x)*sp.cos(FESTIM.t)
        E_D = 0
        D_0 = 2
        k_B = FESTIM.k_B
        D = D_0 * sp.exp(-E_D/k_B/T)
        H = -2
        S = 3
        R = FESTIM.R
        f = sp.diff(u, FESTIM.t) - \
            sp.diff(
                (D*(sp.diff(u, FESTIM.x) +
                    (H*T+S)*u/(R*T**2)*sp.diff(T, FESTIM.x))),
                FESTIM.x)

        parameters = {
            "materials": [
                {
                    "borders": [0, size],
                    "E_D": E_D,
                    "H": {
                        "free_enthalpy": H,
                        "entropy": S
                    },
                    "D_0": D_0,
                    "id": 1
                    }
                    ],
            "traps": [],
            "initial_conditions": [
                {
                    "value": u,
                    "component": 0
                },
            ],

            "mesh_parameters": {
                    "initial_number_of_cells": round(size/h),
                    "size": size,
                    "refinements": [
                    ],
                },
            "boundary_conditions": [
                    {
                       "surfaces": [1, 2],
                       "value": u,
                       "component": 0,
                       "type": "dc"
                    }
                ],
            "temperature": {
                    'type': "expression",
                    'value': T,
                    "soret": True
                },
            "source_term": {
                'value': f
                },
            "solving_parameters": {
                "final_time": final_time,
                "initial_stepsize": dt,
                "adaptive_stepsize": {
                    "stepsize_change_ratio": 1,
                    "t_stop": 0,
                    "stepsize_stop_max": dt,
                    "dt_min": 1e-5
                    },
                "newton_solver": {
                    "absolute_tolerance": 1e-10,
                    "relative_tolerance": 1e-9,
                    "maximum_iterations": 50,
                }
                },
            "exports": {
                "txt": {
                    "functions": [],
                    "times": [],
                    "labels": [],
                    "folder": str(Path(d))
                },
                "xdmf": {
                    "functions": [0, 'T'],
                    "labels": ["solute", 'T'],
                    "folder": str(Path(d))
                },
                "error": [
                    {
                        "computed_solutions": [0],
                        "exact_solutions": [u],
                        "norm": 'L2',
                        "degree": 4
                    }
                ]
                },
        }
        return parameters

    tol_u = 1e-7
    sizes = [1/1000, 1/2000]
    dt = 0.1/50
    final_time = 0.1
    for h in sizes:
        output = run(
            parameters(h, dt, final_time, u))
        error_max_u = output["error"][0][1]
        msg = 'L2 error on u is:' + str(error_max_u) + '\n \
            with h = ' + str(h) + '\n \
            with dt = ' + str(dt)
        print(msg)
        assert error_max_u < tol_u

    return


def test_run_MMS_steady_state(tmpdir):
    '''
    Test function run() for several refinements in steady state
    '''
    d = tmpdir.mkdir("Solution_Test")
    u = 1 + FESTIM.x
    v = 1 + FESTIM.x*2

    def parameters(h, u, v):
        size = 1
        k_0 = 2
        E_k = 1.5
        p_0 = 0.2
        E_p = 0.1
        T = 700 + 30*FESTIM.x
        n_trap = 1
        E_D = 0.1
        D_0 = 2
        k_B = FESTIM.k_B
        D = D_0 * sp.exp(-E_D/k_B/T)
        p = p_0 * sp.exp(-E_p/k_B/T)
        k = k_0 * sp.exp(-E_k/k_B/T)

        f = sp.diff(u, FESTIM.t) + sp.diff(v, FESTIM.t) - \
            D * sp.diff(u, FESTIM.x, 2) - \
            sp.diff(D, FESTIM.x)*sp.diff(u, FESTIM.x)
        g = sp.diff(v, FESTIM.t) + p*v - k * u * (n_trap-v)
        parameters = {
            "materials": [
                {
                    "borders": [0, size],
                    "E_D": E_D,
                    "D_0": D_0,
                    "id": 1
                    }
                    ],
            "traps": [
                {
                    "E_k": E_k,
                    "k_0": k_0,
                    "E_p": E_p,
                    "p_0": p_0,
                    "density": n_trap,
                    "materials": 1,
                    "source_term": g
                }
                ],
            "mesh_parameters": {
                    "initial_number_of_cells": round(size/h),
                    "size": size,
                    "refinements": [
                    ],
                },
            "boundary_conditions": [
                    {
                        "surfaces": [1, 2],
                        "value": u,
                        "component": 0,
                        "type": "dc"
                    },
                    {
                        "surfaces": [1, 2],
                        "value": v,
                        "component": 1,
                        "type": "dc"
                    }
                ],
            "temperature": {
                    'type': "expression",
                    'value': T
                },
            "source_term": {
                'value': f
                },
            "solving_parameters": {
                "newton_solver": {
                    "absolute_tolerance": 1e-10,
                    "relative_tolerance": 1e-9,
                    "maximum_iterations": 50,
                },
                "type": "solve_stationary",
                "traps_element_type": 'DG'
                },
            "exports": {
                "txt": {
                    "functions": [],
                    "times": [],
                    "labels": [],
                    "folder": str(Path(d))
                },
                "xdmf": {
                    "functions": ['solute', '1', 'T', 'retention'],
                    "labels":  ['solute', '1', 'temp', 'retention'],
                    "folder": str(Path(d))
                },
                "error": [
                    {
                        "computed_solutions": [0, 1],
                        "exact_solutions": [u, v],
                        "norm": 'error_max',
                        "degree": 4
                    }
                ]
                },
        }
        return parameters

    tol_u = 1e-10
    tol_v = 1e-7
    sizes = [1/1600, 1/1700]
    for h in sizes:
        output = run(
            parameters(h, u, v))
        error_max_u = output["error"][0][1]
        error_max_v = output["error"][0][2]
        msg = 'Maximum error on u is:' + str(error_max_u) + '\n \
            Maximum error on v is:' + str(error_max_v) + '\n \
            with h = ' + str(h)
        print(msg)
        assert error_max_u < tol_u and error_max_v < tol_v


def test_chemical_pot_T_solve_stationary():
    """checks that the chemical potential conservation is well computed with
    type solve_stationary for temperature
    """
    parameters = {
        "mesh_parameters": {
            "size": 1,
            "initial_number_of_cells": 10,
            "refinements": [
            ]

            },
        "materials": [
            {
                "D_0": 1,
                "E_D": 0.1,
                "S_0": 2,
                "E_S": 0.2,
                "thermal_cond": 1,
                "id": 1,
            },
            ],
        "traps": [
            ],
        "boundary_conditions": [
            {
                "type": "dc",
                "surfaces": [1, 2],
                "value": 1
            },
            ],
        "temperature": {
            "type": "solve_stationary",
            "boundary_conditions": [
                {
                    "type": "dc",
                    "value": 300,
                    "surfaces": 1
                },
                {
                    "type": "dc",
                    "value": 300,
                    "surfaces": 2
                }
                ],
            "source_term": [
            ],
            },
        "solving_parameters": {
            "final_time": 100,
            "initial_stepsize": 10,
            "adaptive_stepsize": {
                "stepsize_change_ratio": 1.2,
                "t_stop": 1e8,
                "stepsize_stop_max": 1e7,
                "dt_min": 1e-8,
                },
            "newton_solver": {
                "absolute_tolerance": 1e-10,
                "relative_tolerance": 1e-10,
                "maximum_iterations": 20,
            }
            },
        "exports": {
            "derived_quantities": {
                "total_surface": [
                    {
                        "field": "solute",
                        "surfaces": [2]
                    }
                ]
            }

        }
    }
    out = run(parameters)
    assert out["derived_quantities"][-1][1] > 0.97


def test_performance_xdmf(tmpdir):
    '''
    Check that the computation time when exporting every 10 iterations to XDMF
    is reduced
    '''
    d = tmpdir.mkdir("Solution_Test")
    parameters = {
        "materials": [
            {
                "E_D": 1,
                "D_0": 1,
                "id": 1
            }
            ],
        "traps": [
            ],
        "mesh_parameters": {
                "initial_number_of_cells": 200,
                "size": 1,
                "refinements": [
                ],
            },
        "boundary_conditions": [
            ],
        "temperature": {
            "type": "expression",
            "value": 300
        },
        "solving_parameters": {
            "type": "solve_transient",
            "final_time": 30,
            "initial_stepsize": 4,
            "newton_solver": {
                "absolute_tolerance": 1e10,
                "relative_tolerance": 1e-9,
                "maximum_iterations": 50,
            }
            },
        "exports": {
            "xdmf": {
                    "functions": ['retention', 'T'],
                    "labels":  ['retention', 'temperature'],
                    "folder": str(Path(d))
            },
            },
    }

    # long simulation
    start = timeit.default_timer()
    output = run(parameters)
    stop = timeit.default_timer()
    long_time = stop - start

    # short simulation
    parameters["exports"]["xdmf"]["nb_iterations_between_exports"] = 10
    start = timeit.default_timer()
    output = run(parameters)
    stop = timeit.default_timer()
    short_time = stop - start
    assert short_time < long_time


def test_performance_xdmf_last_timestep(tmpdir):
    '''
    Check that the computation time when exporting only the last timestep to
    XDMF is reduced
    '''
    d = tmpdir.mkdir("Solution_Test")
    parameters = {
        "materials": [
            {
                "E_D": 1,
                "D_0": 1,
                "id": 1
            }
            ],
        "traps": [
            ],
        "mesh_parameters": {
                "initial_number_of_cells": 200,
                "size": 1,
                "refinements": [
                ],
            },
        "boundary_conditions": [
            ],
        "temperature": {
            "type": "expression",
            "value": 300
        },
        "solving_parameters": {
            "type": "solve_transient",
            "final_time": 30,
            "initial_stepsize": 3,
            "newton_solver": {
                "absolute_tolerance": 1e10,
                "relative_tolerance": 1e-9,
                "maximum_iterations": 50,
            }
            },
        "exports": {
            "xdmf": {
                    "functions": ['retention', 'T'],
                    "labels":  ['retention', 'temperature'],
                    "folder": str(Path(d))
            },
            },
    }

    # long simulation
    start = timeit.default_timer()
    output = run(parameters)
    stop = timeit.default_timer()
    long_time = stop - start

    # short simulation
    parameters["exports"]["xdmf"]["last_timestep_only"] = True
    start = timeit.default_timer()
    output = run(parameters)
    stop = timeit.default_timer()
    short_time = stop - start
    assert short_time < long_time


def test_export_particle_flux_with_chemical_pot(tmpdir):
    """Checks that surface particle fluxes can be computed with conservation
    of chemical potential
    """
    d = tmpdir.mkdir("Solution_Test")
    parameters = {
        "materials": [
            {
                "E_D": 1,
                "D_0": 2,
                "E_S": 1,
                "S_0": 2,
                "thermal_cond": 2,
                "id": 1
            }
            ],
        "traps": [
            ],
        "mesh_parameters": {
                "initial_number_of_cells": 10,
                "size": 1,
            },
        "boundary_conditions": [
            ],
        "temperature": {
            "type": "expression",
            "value": 300
        },
        "solving_parameters": {
            "type": "solve_stationary",
            "newton_solver": {
                "absolute_tolerance": 1e10,
                "relative_tolerance": 1e-9,
                "maximum_iterations": 50,
            }
            },
        "exports": {
            "derived_quantities": {
                "surface_flux": [
                    {
                        "field": "solute",
                        "surfaces": [0],
                    },
                    {
                        "field": "T",
                        "surfaces": [0],
                    }
                ],
                "total_volume": [
                    {
                        "field": "retention",
                        "volumes": [1],
                    },
                ],
                "folder": str(Path(d)),
            }
            },
    }
    my_sim = FESTIM.Simulation(parameters)
    my_sim.initialise()
    my_sim.run()


def test_extrinsic_trap(tmpdir):
    """Runs a FESTIM sim with an extrinsic trap
    """

    d = tmpdir.mkdir("Solution_Test")
    parameters = {
        "materials": [
            {
                "E_D": 1,
                "D_0": 2,
                "id": 1
            }
            ],
        "traps": [
            {
                "k_0": 4.1e-7/(1.1e-10**2*6*6.3e28),
                "E_k": 0.39,
                "p_0": 1e13,
                "E_p": 1.5,
                "materials": [1],
                "type": 'extrinsic',
                "form_parameters":{
                    "phi_0": 2.5e19,
                    "n_amax": 1e-1*6.3e28,
                    "f_a": 1,
                    "eta_a": 6e-4,
                    "n_bmax": 1e-2*6.3e28,
                    "f_b": 2,
                    "eta_b": 2e-4,
                }
            }
            ],
        "mesh_parameters": {
                "initial_number_of_cells": 10,
                "size": 1,
            },
        "boundary_conditions": [
            ],
        "temperature": {
            "type": "expression",
            "value": 300
        },
        "solving_parameters": {
            "final_time": 1,
            "initial_stepsize": 0.5,
            "newton_solver": {
                "absolute_tolerance": 1e10,
                "relative_tolerance": 1e-9,
                "maximum_iterations": 10,
            }
            },
        "exports": {
            "derived_quantities": {
                "surface_flux": [
                    {
                        "field": "solute",
                        "surfaces": [0],
                    },
                ],
                "total_volume": [
                    {
                        "field": "retention",
                        "volumes": [1],
                    },
                    {
                        "field": 1,
                        "volumes": [1],
                    },
                ],
                "folder": str(Path(d)),
            }
            },
    }
    my_sim = FESTIM.Simulation(parameters)
    my_sim.initialise()
    my_sim.run()


<<<<<<< HEAD
def test_steady_state_with_2_materials():
    """Runs a sim with several materials and checks that the produced value is
    not zero at the centre
    """
    # build
    parameters = {}
    mat1 = {
        "E_D": 0,
        "D_0": 1,
        "id": [1, 2]
    }

    mat2 = {
        "E_D": 0,
        "D_0": 0.25,
        "id": 3
    }

    parameters["materials"] = [mat1, mat2]

    N = 16
    mesh = fenics.UnitSquareMesh(N, N)
    vm = fenics.MeshFunction("size_t", mesh, 2, 0)
    sm = fenics.MeshFunction("size_t", mesh, 1, 0)

    tol = 1E-14
    subdomain_1 = fenics.CompiledSubDomain('x[1] <= 0.5 + tol', tol=tol)
    subdomain_2 = fenics.CompiledSubDomain('x[1] >= 0.5 - tol && x[0] >= 0.5 - tol', tol=tol)
    subdomain_3 = fenics.CompiledSubDomain('x[1] >= 0.5 - tol && x[0] <= 0.5 + tol', tol=tol)
    subdomain_1.mark(vm, 1)
    subdomain_2.mark(vm, 2)
    subdomain_3.mark(vm, 3)

    surfaces = fenics.CompiledSubDomain('on_boundary')
    surfaces.mark(sm, 1)

    parameters["mesh_parameters"] = {
        "mesh": mesh,
        "meshfunction_cells": vm,
        "meshfunction_facets": sm,
    }

    parameters["traps"] = [
    ]

    parameters["temperature"] = {
        "type": "expression",
        "value": 30,
    }
    parameters["source_term"] = {
=======
def test_steady_state_traps_not_everywhere():
    """Creates a simulation problem with a trap not set in all subdomains runs
    the sim and check that the value is not NaN
    """
    parameters = {}
    mat1 = {
        "borders": [0, 0.25],
        "E_D": 0,
        "D_0": 1,
        "id": 1
    }
    mat2 = {
        "borders": [0.25, 0.5],
        "E_D": 0,
        "D_0": 1,
        "id": 2
    }
    mat3 = {
        "borders": [0.5, 1],
        "E_D": 0,
        "D_0": 1,
        "id": 3
    }
    parameters["materials"] = [mat1, mat2, mat3]

    parameters["mesh_parameters"] = {
        "initial_number_of_cells": 100,
        "size": 1
    }

    trap = {
        "k_0": 1,
        "E_k": 0,
        "p_0": 1,
        "E_p": 0,
        "density": 1,
        "materials": [1, 3]
    }
    parameters["traps"] = [trap]
    parameters["temperature"] = {
>>>>>>> 39a3c300
        "type": "expression",
        "value": 1,
    }
    parameters["boundary_conditions"] = [
        {
            "type": "dc",
<<<<<<< HEAD
            "value": 0,
            "surfaces": 1
        }

    ]
    parameters["exports"] = {
    }
    solving_parameters = {
        "type": "solve_stationary",
=======
            "value": 1,
            "surfaces": 1
        }
    ]
    parameters["exports"] = {}
    solving_parameters = {
        "type": "solve_stationary",
        "traps_element_type": "DG",
>>>>>>> 39a3c300
        "newton_solver": {
            "absolute_tolerance": 1e-10,
            "relative_tolerance": 1e-10,
            "maximum_iterations": 5,
        }
    }

    parameters["solving_parameters"] = solving_parameters

<<<<<<< HEAD
    # run
    my_sim = FESTIM.Simulation(parameters, log_level=20)
    my_sim.initialise()
    my_sim.run()

    # test

    assert my_sim.u(0.5, 0.5) != 0
=======
    my_sim = FESTIM.Simulation(parameters)
    my_sim.initialise()
    my_sim.run()
    assert not np.isnan(my_sim.u.split()[1](0.5))
>>>>>>> 39a3c300
<|MERGE_RESOLUTION|>--- conflicted
+++ resolved
@@ -1164,7 +1164,6 @@
     my_sim.run()
 
 
-<<<<<<< HEAD
 def test_steady_state_with_2_materials():
     """Runs a sim with several materials and checks that the produced value is
     not zero at the centre
@@ -1215,7 +1214,40 @@
         "value": 30,
     }
     parameters["source_term"] = {
-=======
+        "type": "expression",
+        "value": 1,
+    }
+    parameters["boundary_conditions"] = [
+        {
+            "type": "dc",
+            "value": 0,
+            "surfaces": 1
+        }
+
+    ]
+    parameters["exports"] = {
+    }
+    solving_parameters = {
+        "type": "solve_stationary",
+        "newton_solver": {
+            "absolute_tolerance": 1e-10,
+            "relative_tolerance": 1e-10,
+            "maximum_iterations": 5,
+        }
+    }
+
+    parameters["solving_parameters"] = solving_parameters
+
+    # run
+    my_sim = FESTIM.Simulation(parameters, log_level=20)
+    my_sim.initialise()
+    my_sim.run()
+
+    # test
+
+    assert my_sim.u(0.5, 0.5) != 0
+
+
 def test_steady_state_traps_not_everywhere():
     """Creates a simulation problem with a trap not set in all subdomains runs
     the sim and check that the value is not NaN
@@ -1256,24 +1288,12 @@
     }
     parameters["traps"] = [trap]
     parameters["temperature"] = {
->>>>>>> 39a3c300
         "type": "expression",
         "value": 1,
     }
     parameters["boundary_conditions"] = [
         {
             "type": "dc",
-<<<<<<< HEAD
-            "value": 0,
-            "surfaces": 1
-        }
-
-    ]
-    parameters["exports"] = {
-    }
-    solving_parameters = {
-        "type": "solve_stationary",
-=======
             "value": 1,
             "surfaces": 1
         }
@@ -1282,7 +1302,6 @@
     solving_parameters = {
         "type": "solve_stationary",
         "traps_element_type": "DG",
->>>>>>> 39a3c300
         "newton_solver": {
             "absolute_tolerance": 1e-10,
             "relative_tolerance": 1e-10,
@@ -1292,18 +1311,7 @@
 
     parameters["solving_parameters"] = solving_parameters
 
-<<<<<<< HEAD
-    # run
-    my_sim = FESTIM.Simulation(parameters, log_level=20)
-    my_sim.initialise()
-    my_sim.run()
-
-    # test
-
-    assert my_sim.u(0.5, 0.5) != 0
-=======
     my_sim = FESTIM.Simulation(parameters)
     my_sim.initialise()
     my_sim.run()
-    assert not np.isnan(my_sim.u.split()[1](0.5))
->>>>>>> 39a3c300
+    assert not np.isnan(my_sim.u.split()[1](0.5))