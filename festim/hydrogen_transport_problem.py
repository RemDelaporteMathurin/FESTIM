--- conflicted
+++ resolved
@@ -517,14 +517,10 @@
                     self.mesh.mesh, self.temperature_fenics, spe
                 )
                 if spe.mobile:
-                    self.formulation += dot(D * grad(u), grad(v)) * self.dx(vol.id)
-
-<<<<<<< HEAD
-=======
-                self.formulation += ufl.dot(D * ufl.grad(u), ufl.grad(v)) * self.dx(
-                    vol.id
-                )
->>>>>>> b003bde1
+                    self.formulation += ufl.dot(D * ufl.grad(u), ufl.grad(v)) * self.dx(
+                        vol.id
+                    )
+
                 self.formulation += ((u - u_n) / self.dt) * v * self.dx(vol.id)
 
                 # add sources
@@ -603,56 +599,7 @@
         self.solver.solve(self.u)
 
         # post processing
-<<<<<<< HEAD
-        # TODO remove this
-        if not skip_post_processing:
-            if not self.multispecies:
-                D_D = self.subdomains[0].material.get_diffusion_coefficient(
-                    self.mesh.mesh, self.temperature_fenics, self.species[0]
-                )
-                cm = self.u
-                self.species[0].post_processing_solution = self.u
-
-                surface_flux = form(D_D * dot(grad(cm), self.mesh.n) * self.ds(2))
-                flux = assemble_scalar(surface_flux)
-                self.flux_values.append(flux)
-                self.times.append(float(self.t))
-            else:
-                for idx, spe in enumerate(self.species):
-                    spe.post_processing_solution = self.u.sub(idx)
-
-                cm_1, cm_2 = self.u.split()
-                D_1 = self.subdomains[0].material.get_diffusion_coefficient(
-                    self.mesh.mesh, self.temperature_fenics, self.species[0]
-                )
-                D_2 = self.subdomains[0].material.get_diffusion_coefficient(
-                    self.mesh.mesh, self.temperature_fenics, self.species[1]
-                )
-                surface_flux_1 = form(D_1 * dot(grad(cm_1), self.mesh.n) * self.ds(2))
-                surface_flux_2 = form(D_2 * dot(grad(cm_2), self.mesh.n) * self.ds(2))
-                flux_1 = assemble_scalar(surface_flux_1)
-                flux_2 = assemble_scalar(surface_flux_2)
-                self.flux_values_1.append(flux_1)
-                self.flux_values_2.append(flux_2)
-                self.times.append(float(self.t))
-        # cm_1, ct1, ct2 = self.u.split()
-        # self.times.append(float(self.t))
-        # D = self.subdomains[0].material.get_diffusion_coefficient(
-        #     self.mesh.mesh, self.temperature_fenics, self.species[0]
-        # )
-        # surface_flux_1 = assemble_scalar(
-        #     form(D * dot(grad(cm_1), self.mesh.n) * self.ds(2))
-        # )
-        # surface_flux_2 = assemble_scalar(
-        #     form(D * dot(grad(cm_1), self.mesh.n) * self.ds(2))
-        # )
-        # self.flux_values.append(surface_flux_1 + surface_flux_2)
-        for export in self.exports:
-            if isinstance(export, (F.VTXExport, F.XDMFExport)):
-                export.write(float(self.t))
-=======
         self.post_processing()
->>>>>>> b003bde1
 
         # update previous solution
         self.u_n.x.array[:] = self.u.x.array[:]
