--- conflicted
+++ resolved
@@ -1099,11 +1099,7 @@
         self.update_time_dependent_values()
 
         # solve main problem
-<<<<<<< HEAD
-        nb_its = self.solver.solve(1e-5)
-=======
-        self.solver.solve(self.settings.rtol)
->>>>>>> 6b53b01c
+        nb_its = self.solver.solve(self.settings.rtol)
 
         # post processing
         self.post_processing()
@@ -1134,9 +1130,5 @@
                 self.progress_bar.refresh()  # refresh progress bar to show 100%
         else:
             # Solve steady-state
-<<<<<<< HEAD
-            nb_iterations = self.solver.solve(1e-5)
-=======
-            self.solver.solve(self.settings.rtol)
->>>>>>> 6b53b01c
+            nb_iterations = self.solver.solve(self.settings.rtol)
             self.post_processing()