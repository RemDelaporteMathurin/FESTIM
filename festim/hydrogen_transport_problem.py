--- conflicted
+++ resolved
@@ -752,12 +752,9 @@
     def initialise(self):
         self.define_meshtags_and_measures()
         self.create_submeshes()
-<<<<<<< HEAD
         for interface in self.interfaces:
             interface.mt = self.facet_meshtags
             interface.parent_mesh = self.mesh.mesh
-=======
->>>>>>> 1c83c38a
         self.create_species_from_traps()
 
         self.t = fem.Constant(self.mesh.mesh, 0.0)
@@ -778,11 +775,7 @@
             ct_r = dolfinx.mesh.meshtags(
                 self.mesh.mesh,
                 self.mesh.mesh.topology.dim,
-<<<<<<< HEAD
                 np.sort(subdomain.submesh_to_mesh),
-=======
-                subdomain.submesh_to_mesh,
->>>>>>> 1c83c38a
                 np.full_like(subdomain.submesh_to_mesh, 1, dtype=np.int32),
             )
             subdomain.dx = ufl.Measure(
@@ -971,25 +964,6 @@
             h_b = 2 * cr(b_res)
             h_t = 2 * cr(t_res)
 
-<<<<<<< HEAD
-=======
-            # look at the first facet on interface
-            # and get the two cells that are connected to it
-            # and get the material properties of these cells
-            first_facet_interface = mt.find(interface.id)[0]
-            c_plus, c_minus = (
-                f_to_c.links(first_facet_interface)[0],
-                f_to_c.links(first_facet_interface)[1],
-            )
-            id_minus, id_plus = ct.values[c_minus], ct.values[c_plus]
-
-            for subdomain in interface.subdomains:
-                if subdomain.id == id_plus:
-                    subdomain_1 = subdomain
-                if subdomain.id == id_minus:
-                    subdomain_2 = subdomain
-
->>>>>>> 1c83c38a
             all_mobile_species = [spe for spe in self.species if spe.mobile]
             if len(all_mobile_species) > 1:
                 raise NotImplementedError("Multiple mobile species not implemented")
@@ -1114,26 +1088,16 @@
 
     def iterate(self):
         """Iterates the model for a given time step"""
-<<<<<<< HEAD
-        self.progress.update(
-            min(self.dt.value, abs(self.settings.final_time - self.t.value))
-        )
-=======
         if self.show_progress_bar:
             self.progress_bar.update(
                 min(self.dt.value, abs(self.settings.final_time - self.t.value))
             )
->>>>>>> 1c83c38a
         self.t.value += self.dt.value
 
         self.update_time_dependent_values()
 
         # solve main problem
-<<<<<<< HEAD
         nb_its = self.solver.solve(1e-5)
-=======
-        self.solver.solve(1e-5)
->>>>>>> 1c83c38a
 
         # post processing
         self.post_processing()
@@ -1144,31 +1108,14 @@
 
         # adapt stepsize
         if self.settings.stepsize.adaptive:
-<<<<<<< HEAD
             new_stepsize = self.settings.stepsize.modify_value(
                 value=self.dt.value, nb_iterations=nb_its, t=self.t.value
             )
             self.dt.value = new_stepsize
-=======
-            raise NotImplementedError("Adaptive stepsize not implemented")
->>>>>>> 1c83c38a
 
     def run(self):
         if self.settings.transient:
             # Solve transient
-<<<<<<< HEAD
-            self.progress = tqdm.autonotebook.tqdm(
-                desc=f"Solving {self.__class__.__name__}",
-                total=self.settings.final_time,
-                unit_scale=True,
-            )
-            while self.t.value < self.settings.final_time:
-                self.iterate()
-            self.progress.refresh()  # refresh progress bar to show 100%
-        else:
-            # Solve steady-state
-            nb_iterations = self.solver.solve(1e-5)
-=======
             if self.show_progress_bar:
                 self.progress_bar = tqdm.autonotebook.tqdm(
                     desc=f"Solving {self.__class__.__name__}",
@@ -1181,6 +1128,5 @@
                 self.progress_bar.refresh()  # refresh progress bar to show 100%
         else:
             # Solve steady-state
-            self.solver.solve(1e-5)
->>>>>>> 1c83c38a
+            nb_iterations = self.solver.solve(1e-5)
             self.post_processing()