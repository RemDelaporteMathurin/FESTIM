--- conflicted
+++ resolved
@@ -164,10 +164,6 @@
 
     source = F.HeatSource(volume=vol_subdomain, value=my_value)
 
-<<<<<<< HEAD
-    my_function_space = fem.functionspace(mesh, ("Lagrange", 1))
-=======
->>>>>>> 0b02ffab
     t = fem.Constant(mesh, 0.0)
 
     with pytest.raises(
