--- conflicted
+++ resolved
@@ -648,7 +648,6 @@
         my_model.species = [1, 2, 3]
 
 
-<<<<<<< HEAD
 def test_create_initial_conditions_ValueError_raised_when_not_transient():
     """Test that ValueError is raised if initial conditions are defined in
     a steady state simulation"""
@@ -745,7 +744,8 @@
     # TEST
     assert np.isclose(my_model.u_n.x.array[-2], expected_value_1)
     assert np.isclose(my_model.u_n.x.array[-1], expected_value_2)
-=======
+
+
 def test_adaptive_timestepping_grows():
     """Tests that the stepsize grows"""
     # BUILD
@@ -816,7 +816,6 @@
         assert my_model.dt.value < previous_value
 
         previous_value = float(my_model.dt)
->>>>>>> 728c23a1
 
 
 @pytest.mark.parametrize(
